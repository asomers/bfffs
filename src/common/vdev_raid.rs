// vim: tw=80

use common::*;
use common::dva::*;
use common::vdev::*;
#[cfg(not(test))]
use common::vdev_block::*;
use common::raid::*;
use common::declust::*;
use modulo::Mod;
use std::mem;
use tokio_core::reactor::Handle;

#[cfg(test)]
/// Only exists so mockers can replace VdevBlock
pub trait VdevBlockTrait : SGVdev {
}
#[cfg(test)]
pub type VdevBlockLike = Box<VdevBlockTrait>;
#[cfg(not(test))]
pub type VdevBlockLike = VdevBlock;

/// `VdevRaid`: Virtual Device for the RAID transform
///
/// This Vdev implements the RAID I/O path, for all types of RAID encodings and
/// layout algorithms.
pub struct VdevRaid {
    /// Size of RAID chunks in LBAs
    ///
    /// A chunk, aka stripe unit, is the amount of data that will be written in
    /// a contiguous stretch to one disk before the `VdevRaid` switches to the
    /// next disk
    chunksize: LbaT,

    /// RAID codec
    codec: Codec,

    /// Locator, declustering or otherwise
    locator: Box<Locator>,

    /// Underlying block devices.  Order is important!
    #[cfg(not(test))]
    blockdevs: Box<[VdevBlockLike]>,

    #[cfg(test)]
    blockdevs: Box<[VdevBlockLike]>,
}

impl VdevRaid {
    pub fn new(chunksize: LbaT, codec: Codec, locator: Box<Locator>,
               blockdevs: Box<[VdevBlockLike]>) -> Self {
        assert_eq!(blockdevs.len(), locator.clustsize() as usize,
            "mismatched cluster size");
        assert_eq!(codec.stripesize(), locator.stripesize(),
            "mismatched stripe size");
        assert_eq!(codec.protection(), locator.protection(),
            "mismatched protection level");
        for i in 1..blockdevs.len() {
            // All blockdevs must be the same size
            assert_eq!(blockdevs[0].size(), blockdevs[i].size());

            // All blockdevs must have the same zone boundaries
            // XXX this check assumes fixed-size zones
            assert_eq!(blockdevs[0].start_of_zone(1),
                       blockdevs[i].start_of_zone(1));
        }

        VdevRaid { chunksize: chunksize,
                   codec: codec,
                   locator: locator,
                   blockdevs: blockdevs}
    }
}

impl Vdev for VdevRaid {
    fn handle(&self) -> Handle {
        panic!("Unimplemented!  Perhaps handle() should not be part of Trait vdev, because it doesn't make sense for VdevRaid");
    }

    fn lba2zone(&self, lba: LbaT) -> ZoneT {
        let loc = self.locator.id2loc(ChunkId::Data(lba / self.chunksize));
        let disk_lba = loc.offset * self.chunksize;
        self.blockdevs[loc.disk as usize].lba2zone(disk_lba)
    }

    fn read_at(&self, _buf: IoVecMut, _lba: LbaT) -> Box<IoVecFut> {
        panic!("unimplemented!");
    }

    fn size(&self) -> LbaT {
        let disk_size_in_chunks = self.blockdevs[0].size() / self.chunksize;
        disk_size_in_chunks * self.locator.datachunks() *
            self.chunksize / (self.locator.depth() as LbaT)
    }

    fn start_of_zone(&self, zone: ZoneT) -> LbaT {
        // Zones don't necessarily line up with repetition boundaries.  So we
        // don't know the disk were a given zone begins.  Instead, we'll have to
        // search through every disk to find the one where the zone begins,
        // which will be disk that has the lowest LBA for that disk LBA.

        // All blockdevs must have the same zone map, so we only need to do the
        // start_of_zone call once.
        let disk_lba = self.blockdevs[0].start_of_zone(zone);
        (0..self.blockdevs.len()).map(|i| {
            let disk_chunk = disk_lba / self.chunksize;
            let cid = self.locator.loc2id(Chunkloc::new(i as i16, disk_chunk));
            match cid {
                ChunkId::Data(id) => id * self.chunksize,
                ChunkId::Parity(_, _) => LbaT::max_value()
            }
        }).min().unwrap()
    }

<<<<<<< HEAD
    fn write_at(&self, buf: IoVec, lba: LbaT) -> Box<VdevFut> {
        let col_len = self.chunksize as usize * BYTES_PER_LBA as usize;
        let f = self.codec.protection() as usize;
        let m = self.codec.stripesize() as usize - f as usize;
        assert_eq!(buf.len(),
                   col_len * m,
                   "Only single-stripe writes are currently supported");
        assert_eq!(lba.modulo(self.chunksize as u64 * m as u64), 0,
            "Unaligned writes are not yet supported");

        let data = Vec::<IoVec>::with_capacity(m);
        let data_refs = Vec::<*const u8>::with_capacity(m);
        for i in 0..m {
            let b = col_len * m;
            let e = b + col_len;
            let col : Rc<Box<[u8]>> = Rc::new( unsafe {
                mem::transmute(buf[b..e].as_ptr())
            });
            //let col = Rc::new(buf[b..e]);
            data.push(col);
            data_refs.push(col.as_ptr());
        }

        let parity = Vec::<IoVec>::with_capacity(f);
        let parity_refs = Vec::<*mut u8>::with_capacity(f);
        for _ in 0..f {
            let v = Vec::<u8>::with_capacity(col_len);
            //codec::encode will actually fill the column
            unsafe { v.set_len(col_len) };
            let col = Rc::new(v.into_boxed_slice());
            parity.push(col);
            parity_refs.push(col.as_mut_ptr());
        }

        self.codec.encode(col_len, &data_refs, &(parity_refs.into_boxed_slice()));

        // Split buf into m subuffers
        // Allocate f additional buffers
        // encode
        // issue
=======
    fn write_at(&self, _buf: IoVec, _lba: LbaT) -> Box<IoVecFut> {
>>>>>>> 6cd0a4f6
        panic!("unimplemented!");
    }
}

#[cfg(feature = "mocks")]
#[cfg(test)]
mod t {

use super::*;
use super::super::prime_s::PrimeS;
use super::super::dva::*;
use futures::future;
use mockers::{matchers, Scenario};
use std::io::Error;

mock!{
    MockVdevBlock,
    vdev,
    trait Vdev {
        fn handle(&self) -> Handle;
        fn lba2zone(&self, lba: LbaT) -> ZoneT;
        fn read_at(&self, buf: IoVecMut, lba: LbaT) -> Box<VdevFut>;
        fn size(&self) -> LbaT;
        fn start_of_zone(&self, zone: ZoneT) -> LbaT;
        fn write_at(&self, buf: IoVec, lba: LbaT) -> Box<VdevFut>;
    },
    vdev,
    trait SGVdev  {
        fn readv_at(&self, bufs: SGListMut, lba: LbaT) -> Box<VdevFut>;
        fn writev_at(&self, bufs: SGList, lba: LbaT) -> Box<VdevFut>;
    },
    self,
    trait VdevBlockTrait{
    }
}

#[test]
#[should_panic(expected="mismatched cluster size")]
fn mismatched_clustsize() {
        let n = 7;
        let k = 4;
        let f = 1;

        let blockdevs = Vec::<Box<VdevBlockTrait>>::new();
        let codec = Codec::new(k, f);
        let locator = Box::new(PrimeS::new(n, k as i16, f as i16));
        VdevRaid::new(16, codec, locator, blockdevs.into_boxed_slice());
}

#[test]
#[should_panic(expected="mismatched stripe size")]
fn mismatched_stripesize() {
        let n = 7;
        let k = 4;
        let f = 1;

        let s = Scenario::new();
        let mut blockdevs = Vec::<Box<VdevBlockTrait>>::new();
        for _ in 0..n {
            let mock = Box::new(s.create_mock::<MockVdevBlock>());
            blockdevs.push(mock);
        }
        let codec = Codec::new(5, f);
        let locator = Box::new(PrimeS::new(n, k as i16, f as i16));
        VdevRaid::new(16, codec, locator, blockdevs.into_boxed_slice());
}

#[test]
#[should_panic(expected="mismatched protection level")]
fn mismatched_protection() {
        let n = 7;
        let k = 4;
        let f = 1;

        let s = Scenario::new();
        let mut blockdevs = Vec::<Box<VdevBlockTrait>>::new();
        for _ in 0..n {
            let mock = Box::new(s.create_mock::<MockVdevBlock>());
            blockdevs.push(mock);
        }
        let codec = Codec::new(k, f);
        let locator = Box::new(PrimeS::new(n, k as i16, 2));
        VdevRaid::new(16, codec, locator, blockdevs.into_boxed_slice());
}

test_suite! {
    // A small layout that is a multiple of the zone size
    name small;

    use super::super::*;
    use super::MockVdevBlock;
    use super::super::super::prime_s::PrimeS;
    use mockers::{matchers, Scenario};

    fixture!( mocks() -> (Scenario, VdevRaid) {
            setup(&mut self) {
            let s = Scenario::new();
            let mut blockdevs = Vec::<Box<VdevBlockTrait>>::new();
            for _ in 0..5 {
                let mock = Box::new(s.create_mock::<MockVdevBlock>());
                s.expect(mock.size_call()
                                    .and_return_clone(262144)
                                    .times(..));  // 256k LBAs
                s.expect(mock.lba2zone_call(matchers::lt(65536))
                                    .and_return_clone(0)
                                    .times(..));
                s.expect(mock.lba2zone_call(matchers::in_range(65536..131072))
                                    .and_return_clone(1)
                                    .times(..));
                s.expect(mock.start_of_zone_call(0)
                                    .and_return_clone(0)
                                    .times(..));
                s.expect(mock.start_of_zone_call(1)
                                    .and_return_clone(65536)   // 64k LBAs/zone
                                    .times(..));

                blockdevs.push(mock);
            }

            let n = 5;
            let k = 4;
            let f = 1;

            let codec = Codec::new(k, f);
            let locator = Box::new(PrimeS::new(n, k as i16, f as i16));
            let vdev_raid = VdevRaid::new(16, codec, locator,
                                          blockdevs.into_boxed_slice());
            (s, vdev_raid)
        }
    });

    test lba2zone(mocks) {
        assert_eq!(mocks.val.1.lba2zone(0), 0);
        // Last LBA in zone 0
        assert_eq!(mocks.val.1.lba2zone(245759), 0);
        // First LBA in zone 1
        assert_eq!(mocks.val.1.lba2zone(245760), 1);
    }

    test size(mocks) {
        assert_eq!(mocks.val.1.size(), 983040);
    }

    test start_of_zone(mocks) {
        assert_eq!(mocks.val.1.start_of_zone(0), 0);
        assert_eq!(mocks.val.1.start_of_zone(1), 245760);
    }
}

test_suite! {
    // A medium layout that is not a multiple of the zone size
    name medium;

    use super::super::*;
    use super::MockVdevBlock;
    use super::super::super::prime_s::PrimeS;
    use mockers::{matchers, Scenario};

    fixture!( mocks() -> (Scenario, VdevRaid) {
            setup(&mut self) {
            let s = Scenario::new();
            let mut blockdevs = Vec::<Box<VdevBlockTrait>>::new();
            for _ in 0..7 {
                let mock = Box::new(s.create_mock::<MockVdevBlock>());
                s.expect(mock.size_call()
                                    .and_return_clone(262144)
                                    .times(..));  // 256k LBAs
                s.expect(mock.lba2zone_call(matchers::lt(65536))
                                    .and_return_clone(0)
                                    .times(..));
                s.expect(mock.lba2zone_call(matchers::in_range(65536..131072))
                                    .and_return_clone(1)
                                    .times(..));
                s.expect(mock.start_of_zone_call(0)
                                    .and_return_clone(0)
                                    .times(..));
                s.expect(mock.start_of_zone_call(1)
                                    .and_return_clone(65536)   // 64k LBAs/zone
                                    .times(..));

                blockdevs.push(mock);
            }

            let n = 7;
            let k = 4;
            let f = 1;

            let codec = Codec::new(k, f);
            let locator = Box::new(PrimeS::new(n, k as i16, f as i16));
            let vdev_raid = VdevRaid::new(16, codec, locator,
                                          blockdevs.into_boxed_slice());
            (s, vdev_raid)
        }
    });

    test lba2zone(mocks) {
        assert_eq!(mocks.val.1.lba2zone(0), 0);
        // Last LBA in zone 0
        assert_eq!(mocks.val.1.lba2zone(344063), 0);
        // First LBA in zone 1
        assert_eq!(mocks.val.1.lba2zone(344064), 1);
    }

    test size(mocks) {
        assert_eq!(mocks.val.1.size(), 1376256);
    }

    test start_of_zone(mocks) {
        assert_eq!(mocks.val.1.start_of_zone(0), 0);
        assert_eq!(mocks.val.1.start_of_zone(1), 344064);
    }
}

#[test]
fn write_at_one_stripe() {
        let n = 5;
        let k = 4;
        let f = 1;
        const CHUNKSIZE : LbaT = 2;

        // TODO: verify offset of buffers
        let s = Scenario::new();
        let mut blockdevs = Vec::<Box<VdevBlockTrait>>::new();
        let m0 = Box::new(s.create_mock::<MockVdevBlock>());
        s.expect(m0.size_call().and_return_clone(262144).times(..));
        s.expect(m0.start_of_zone_call(1).and_return_clone(65536).times(..));
        s.expect(m0.write_at_call(check!(|buf: &IoVec| {
            buf.len() == CHUNKSIZE as usize * BYTES_PER_LBA as usize
        }), matchers::ANY)
            .and_return(Box::new(future::ok::<isize, Error>((0)))));
        blockdevs.push(m0);
        let m1 = Box::new(s.create_mock::<MockVdevBlock>());
        s.expect(m1.size_call().and_return_clone(262144).times(..));
        s.expect(m1.start_of_zone_call(1).and_return_clone(65536).times(..));
        s.expect(m1.write_at_call(check!(|buf: &IoVec| {
            buf.len() == CHUNKSIZE as usize * BYTES_PER_LBA as usize
        }), matchers::ANY)
            .and_return(Box::new(future::ok::<isize, Error>((0)))));
        blockdevs.push(m1);
        let m2 = Box::new(s.create_mock::<MockVdevBlock>());
        s.expect(m2.size_call().and_return_clone(262144).times(..));
        s.expect(m2.start_of_zone_call(1).and_return_clone(65536).times(..));
        s.expect(m2.write_at_call(check!(|buf: &IoVec| {
            buf.len() == CHUNKSIZE as usize * BYTES_PER_LBA as usize
        }), matchers::ANY)
            .and_return(Box::new(future::ok::<isize, Error>((0)))));
        blockdevs.push(m2);
        let m3 = Box::new(s.create_mock::<MockVdevBlock>());
        s.expect(m3.size_call().and_return_clone(262144).times(..));
        s.expect(m3.start_of_zone_call(1).and_return_clone(65536).times(..));
        s.expect(m3.write_at_call(check!(|buf: &IoVec| {
            buf.len() == CHUNKSIZE as usize * BYTES_PER_LBA as usize
        }), matchers::ANY)
            .and_return(Box::new(future::ok::<isize, Error>((0)))));
        blockdevs.push(m3);
        let m4 = Box::new(s.create_mock::<MockVdevBlock>());
        s.expect(m4.size_call().and_return_clone(262144).times(..));
        s.expect(m4.start_of_zone_call(1).and_return_clone(65536).times(..));
        s.expect(m4.write_at_call(check!(|buf: &IoVec| {
            buf.len() == CHUNKSIZE as usize * BYTES_PER_LBA as usize
        }), matchers::ANY)
            .and_return(Box::new(future::ok::<isize, Error>((0)))));
        blockdevs.push(m4);

        let codec = Codec::new(k, f);
        let locator = Box::new(PrimeS::new(n, k as i16, f as i16));
        let vdev_raid = VdevRaid::new(CHUNKSIZE, codec, locator,
                                      blockdevs.into_boxed_slice());
        let wbuf = Rc::new(vec![0u8; 24576].into_boxed_slice());
        vdev_raid.write_at(wbuf, 0);
}

}<|MERGE_RESOLUTION|>--- conflicted
+++ resolved
@@ -8,7 +8,6 @@
 use common::raid::*;
 use common::declust::*;
 use modulo::Mod;
-use std::mem;
 use tokio_core::reactor::Handle;
 
 #[cfg(test)]
@@ -112,8 +111,7 @@
         }).min().unwrap()
     }
 
-<<<<<<< HEAD
-    fn write_at(&self, buf: IoVec, lba: LbaT) -> Box<VdevFut> {
+    fn write_at(&self, buf: IoVec, lba: LbaT) -> Box<IoVecFut> {
         let col_len = self.chunksize as usize * BYTES_PER_LBA as usize;
         let f = self.codec.protection() as usize;
         let m = self.codec.stripesize() as usize - f as usize;
@@ -123,39 +121,33 @@
         assert_eq!(lba.modulo(self.chunksize as u64 * m as u64), 0,
             "Unaligned writes are not yet supported");
 
-        let data = Vec::<IoVec>::with_capacity(m);
-        let data_refs = Vec::<*const u8>::with_capacity(m);
+        let mut data = Vec::<IoVec>::with_capacity(m);
+        let mut data_refs = Vec::<*const u8>::with_capacity(m);
         for i in 0..m {
-            let b = col_len * m;
+            let b = col_len * i;
             let e = b + col_len;
-            let col : Rc<Box<[u8]>> = Rc::new( unsafe {
-                mem::transmute(buf[b..e].as_ptr())
-            });
-            //let col = Rc::new(buf[b..e]);
+            let col = buf.slice(b, e);
+            data_refs.push(col.as_ptr());
             data.push(col);
-            data_refs.push(col.as_ptr());
-        }
-
-        let parity = Vec::<IoVec>::with_capacity(f);
-        let parity_refs = Vec::<*mut u8>::with_capacity(f);
+        }
+
+        let mut parity = Vec::<IoVecMut>::with_capacity(f);
+        let mut parity_refs = Vec::<*mut u8>::with_capacity(f);
         for _ in 0..f {
-            let v = Vec::<u8>::with_capacity(col_len);
+            let mut v = Vec::<u8>::with_capacity(col_len);
             //codec::encode will actually fill the column
             unsafe { v.set_len(col_len) };
-            let col = Rc::new(v.into_boxed_slice());
+            let mut col = BytesMut::from(v);
+            parity_refs.push(col.as_mut_ptr());
             parity.push(col);
-            parity_refs.push(col.as_mut_ptr());
-        }
-
-        self.codec.encode(col_len, &data_refs, &(parity_refs.into_boxed_slice()));
+        }
+
+        self.codec.encode(col_len, &data_refs, &(parity_refs));
 
         // Split buf into m subuffers
         // Allocate f additional buffers
         // encode
         // issue
-=======
-    fn write_at(&self, _buf: IoVec, _lba: LbaT) -> Box<IoVecFut> {
->>>>>>> 6cd0a4f6
         panic!("unimplemented!");
     }
 }
